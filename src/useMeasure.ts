import { useCallback, useState } from 'react';
import ResizeObserver from 'resize-observer-polyfill';

<<<<<<< HEAD
export interface ContentRect {
  width: number;
  height: number;
  top: number;
  right: number;
  left: number;
  bottom: number;
}
=======
export type ContentRect = Pick<DOMRectReadOnly, 'x' | 'y' | 'top' | 'left' | 'right' | 'bottom' | 'height' | 'width'>;
>>>>>>> 57e17448

const useMeasure = <T>(): [(instance: T) => void, ContentRect] => {
  const [rect, set] = useState<ContentRect>({
    x: 0,
    y: 0,
    width: 0,
    height: 0,
    top: 0,
    left: 0,
    bottom: 0,
    right: 0,
  });

  const [observer] = useState(
    () =>
      new ResizeObserver(entries => {
        const entry = entries[0];
        if (entry) {
          set(entry.contentRect);
        }
      })
  );

  const ref = useCallback(
    node => {
      observer.disconnect();
      if (node) {
        observer.observe(node);
      }
    },
    [observer]
  );
  return [ref, rect];
};

export default useMeasure;<|MERGE_RESOLUTION|>--- conflicted
+++ resolved
@@ -1,18 +1,7 @@
 import { useCallback, useState } from 'react';
 import ResizeObserver from 'resize-observer-polyfill';
 
-<<<<<<< HEAD
-export interface ContentRect {
-  width: number;
-  height: number;
-  top: number;
-  right: number;
-  left: number;
-  bottom: number;
-}
-=======
 export type ContentRect = Pick<DOMRectReadOnly, 'x' | 'y' | 'top' | 'left' | 'right' | 'bottom' | 'height' | 'width'>;
->>>>>>> 57e17448
 
 const useMeasure = <T>(): [(instance: T) => void, ContentRect] => {
   const [rect, set] = useState<ContentRect>({
