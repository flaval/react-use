<<<<<<< HEAD
import { renderHook, act } from '@testing-library/react-hooks';
import useMeasure, { UseMeasureRef } from '../src/useMeasure';

it('by default, state defaults every value to -1', () => {
  const { result } = renderHook(() => useMeasure());

  act(() => {
    const div = document.createElement('div');
    (result.current[0] as UseMeasureRef)(div);
  });

  expect(result.current[1]).toMatchObject({
    width: -1,
    height: -1,
    top: -1,
    bottom: -1,
    left: -1,
    right: -1,
  });
});

it('synchronously sets up ResizeObserver listener', () => {
  let listener: ((rect: any) => void) | undefined;
  (window as any).ResizeObserver = class ResizeObserver {
    constructor(ls) {
      listener = ls;
=======
/* eslint-disable */
import { act, renderHook } from '@testing-library/react-hooks';
import useMeasure, { ContentRect } from '../src/useMeasure';

interface Entry {
  target: HTMLElement;
  contentRect: ContentRect;
}

jest.mock('resize-observer-polyfill', () => {
  return class ResizeObserver {
    private cb: (entries: Entry[]) => void;
    private map: WeakMap<HTMLElement, any>;
    private targets: HTMLElement[];
    constructor(cb: () => void) {
      this.cb = cb;
      this.map = new WeakMap();
      this.targets = [];
    }
    public disconnect() {
      this.targets.map(target => {
        const originMethod = this.map.get(target);
        target.setAttribute = originMethod;
        this.map.delete(target);
      });
    }
    public observe(target: HTMLElement) {
      const method = 'setAttribute';
      const originMethod = target[method];
      this.map.set(target, originMethod);
      this.targets.push(target);
      target[method] = (...args) => {
        const [attrName, value] = args;
        if (attrName === 'style') {
          const rect: DOMRectReadOnly = {
            x: 0,
            y: 0,
            top: 0,
            left: 0,
            right: 0,
            bottom: 0,
            width: 0,
            height: 0,
          } as DOMRectReadOnly;
          value.split(';').map(kv => {
            const [key, v] = kv.split(':');
            if (['top', 'bottom', 'left', 'right', 'width', 'height'].includes(key)) {
              rect[key] = parseInt(v, 10);
            }
          });
          target.getBoundingClientRect = () => rect;
        }
        originMethod.apply(target, args);
        this.fireCallback();
      };
    }
    private fireCallback() {
      if (this.cb) {
        this.cb(
          this.targets.map(target => {
            return {
              target,
              contentRect: target.getBoundingClientRect() as ContentRect,
            };
          })
        );
      }
>>>>>>> 57d25467
    }
    observe() {}
    disconnect() {}
  };

  const { result } = renderHook(() => useMeasure());

  act(() => {
    const div = document.createElement('div');
    (result.current[0] as UseMeasureRef)(div);
  });

  expect(typeof listener).toBe('function');
});

it('tracks rectangle of a DOM element', () => {
  let listener: ((rect: any) => void) | undefined;
  (window as any).ResizeObserver = class ResizeObserver {
    constructor(ls) {
      listener = ls;
    }
    observe() {}
    disconnect() {}
  };

  const { result } = renderHook(() => useMeasure());

  act(() => {
    const div = document.createElement('div');
    (result.current[0] as UseMeasureRef)(div);
  });

  act(() => {
    listener!([
      {
        contentRect: {
          x: 1,
          y: 2,
          width: 200,
          height: 200,
          top: 100,
          bottom: 0,
          left: 100,
          right: 0,
        },
      },
    ]);
  });

  expect(result.current[1]).toMatchObject({
    x: 1,
    y: 2,
    width: 200,
    height: 200,
    top: 100,
    bottom: 0,
    left: 100,
    right: 0,
  });
});

it('tracks multiple updates', () => {
  let listener: ((rect: any) => void) | undefined;
  (window as any).ResizeObserver = class ResizeObserver {
    constructor(ls) {
      listener = ls;
    }
    observe() {}
    disconnect() {}
  };

  const { result } = renderHook(() => useMeasure());

  act(() => {
    const div = document.createElement('div');
    (result.current[0] as UseMeasureRef)(div);
  });

  act(() => {
    listener!([
      {
        contentRect: {
          x: 1,
          y: 1,
          width: 1,
          height: 1,
          top: 1,
          bottom: 1,
          left: 1,
          right: 1,
        },
      },
    ]);
  });

  expect(result.current[1]).toMatchObject({
    x: 1,
    y: 1,
    width: 1,
    height: 1,
    top: 1,
    bottom: 1,
    left: 1,
    right: 1,
  });

  act(() => {
    listener!([
      {
        contentRect: {
          x: 2,
          y: 2,
          width: 2,
          height: 2,
          top: 2,
          bottom: 2,
          left: 2,
          right: 2,
        },
      },
    ]);
  });

  expect(result.current[1]).toMatchObject({
    x: 2,
    y: 2,
    width: 2,
    height: 2,
    top: 2,
    bottom: 2,
    left: 2,
    right: 2,
  });
});

it('calls .disconnect() on ResizeObserver when component unmounts', () => {
  const disconnect = jest.fn();
  (window as any).ResizeObserver = class ResizeObserver {
    constructor() {}
    observe() {}
    disconnect() {
      disconnect();
    }
  };

  const { result, unmount } = renderHook(() => useMeasure());

  act(() => {
    const div = document.createElement('div');
    (result.current[0] as UseMeasureRef)(div);
  });

  expect(disconnect).toHaveBeenCalledTimes(0);

  unmount();

  expect(disconnect).toHaveBeenCalledTimes(1);
});<|MERGE_RESOLUTION|>--- conflicted
+++ resolved
@@ -1,4 +1,4 @@
-<<<<<<< HEAD
+/* eslint-disable */
 import { renderHook, act } from '@testing-library/react-hooks';
 import useMeasure, { UseMeasureRef } from '../src/useMeasure';
 
@@ -25,75 +25,6 @@
   (window as any).ResizeObserver = class ResizeObserver {
     constructor(ls) {
       listener = ls;
-=======
-/* eslint-disable */
-import { act, renderHook } from '@testing-library/react-hooks';
-import useMeasure, { ContentRect } from '../src/useMeasure';
-
-interface Entry {
-  target: HTMLElement;
-  contentRect: ContentRect;
-}
-
-jest.mock('resize-observer-polyfill', () => {
-  return class ResizeObserver {
-    private cb: (entries: Entry[]) => void;
-    private map: WeakMap<HTMLElement, any>;
-    private targets: HTMLElement[];
-    constructor(cb: () => void) {
-      this.cb = cb;
-      this.map = new WeakMap();
-      this.targets = [];
-    }
-    public disconnect() {
-      this.targets.map(target => {
-        const originMethod = this.map.get(target);
-        target.setAttribute = originMethod;
-        this.map.delete(target);
-      });
-    }
-    public observe(target: HTMLElement) {
-      const method = 'setAttribute';
-      const originMethod = target[method];
-      this.map.set(target, originMethod);
-      this.targets.push(target);
-      target[method] = (...args) => {
-        const [attrName, value] = args;
-        if (attrName === 'style') {
-          const rect: DOMRectReadOnly = {
-            x: 0,
-            y: 0,
-            top: 0,
-            left: 0,
-            right: 0,
-            bottom: 0,
-            width: 0,
-            height: 0,
-          } as DOMRectReadOnly;
-          value.split(';').map(kv => {
-            const [key, v] = kv.split(':');
-            if (['top', 'bottom', 'left', 'right', 'width', 'height'].includes(key)) {
-              rect[key] = parseInt(v, 10);
-            }
-          });
-          target.getBoundingClientRect = () => rect;
-        }
-        originMethod.apply(target, args);
-        this.fireCallback();
-      };
-    }
-    private fireCallback() {
-      if (this.cb) {
-        this.cb(
-          this.targets.map(target => {
-            return {
-              target,
-              contentRect: target.getBoundingClientRect() as ContentRect,
-            };
-          })
-        );
-      }
->>>>>>> 57d25467
     }
     observe() {}
     disconnect() {}
@@ -232,7 +163,6 @@
 it('calls .disconnect() on ResizeObserver when component unmounts', () => {
   const disconnect = jest.fn();
   (window as any).ResizeObserver = class ResizeObserver {
-    constructor() {}
     observe() {}
     disconnect() {
       disconnect();
