--- conflicted
+++ resolved
@@ -1,5 +1,3 @@
-<<<<<<< HEAD
-/* eslint-disable */
 import { renderHook, act } from '@testing-library/react-hooks';
 import useMeasure, { UseMeasureRef } from '../src/useMeasure';
 
@@ -11,77 +9,6 @@
     (result.current[0] as UseMeasureRef)(div);
   });
 
-  expect(result.current[1]).toMatchObject({
-    width: -1,
-    height: -1,
-    top: -1,
-    bottom: -1,
-    left: -1,
-    right: -1,
-  });
-});
-
-it('synchronously sets up ResizeObserver listener', () => {
-  let listener: ((rect: any) => void) | undefined;
-  (window as any).ResizeObserver = class ResizeObserver {
-    constructor(ls) {
-      listener = ls;
-    }
-    observe() {}
-    disconnect() {}
-  };
-
-  const { result } = renderHook(() => useMeasure());
-
-  act(() => {
-    const div = document.createElement('div');
-    (result.current[0] as UseMeasureRef)(div);
-  });
-
-  expect(typeof listener).toBe('function');
-});
-
-it('tracks rectangle of a DOM element', () => {
-  let listener: ((rect: any) => void) | undefined;
-  (window as any).ResizeObserver = class ResizeObserver {
-    constructor(ls) {
-      listener = ls;
-    }
-    observe() {}
-    disconnect() {}
-  };
-
-=======
-import { renderHook, act } from '@testing-library/react-hooks';
-import useMeasure, { UseMeasureRef } from '../src/useMeasure';
-
-it('by default, state defaults every value to -1', () => {
->>>>>>> 21e53ffc
-  const { result } = renderHook(() => useMeasure());
-
-  act(() => {
-    const div = document.createElement('div');
-    (result.current[0] as UseMeasureRef)(div);
-  });
-
-<<<<<<< HEAD
-  act(() => {
-    listener!([
-      {
-        contentRect: {
-          x: 1,
-          y: 2,
-          width: 200,
-          height: 200,
-          top: 100,
-          bottom: 0,
-          left: 100,
-          right: 0,
-        },
-      },
-    ]);
-  });
-=======
   expect(result.current[1]).toMatchObject({
     width: 0,
     height: 0,
@@ -143,7 +70,6 @@
       }
     }]);
   });
->>>>>>> 21e53ffc
 
   expect(result.current[1]).toMatchObject({
     x: 1,
@@ -158,11 +84,7 @@
 });
 
 it('tracks multiple updates', () => {
-<<<<<<< HEAD
-  let listener: ((rect: any) => void) | undefined;
-=======
   let listener: ((rect: any) => void) | undefined = undefined;
->>>>>>> 21e53ffc
   (window as any).ResizeObserver = class ResizeObserver {
     constructor(ls) {
       listener = ls;
@@ -172,33 +94,11 @@
   };
 
   const { result } = renderHook(() => useMeasure());
-<<<<<<< HEAD
-
-=======
   
->>>>>>> 21e53ffc
   act(() => {
     const div = document.createElement('div');
     (result.current[0] as UseMeasureRef)(div);
   });
-<<<<<<< HEAD
-
-  act(() => {
-    listener!([
-      {
-        contentRect: {
-          x: 1,
-          y: 1,
-          width: 1,
-          height: 1,
-          top: 1,
-          bottom: 1,
-          left: 1,
-          right: 1,
-        },
-      },
-    ]);
-=======
   
   act(() => {
     listener!([{
@@ -213,7 +113,6 @@
         right: 1,
       }
     }]);
->>>>>>> 21e53ffc
   });
 
   expect(result.current[1]).toMatchObject({
@@ -226,24 +125,6 @@
     left: 1,
     right: 1,
   });
-<<<<<<< HEAD
-
-  act(() => {
-    listener!([
-      {
-        contentRect: {
-          x: 2,
-          y: 2,
-          width: 2,
-          height: 2,
-          top: 2,
-          bottom: 2,
-          left: 2,
-          right: 2,
-        },
-      },
-    ]);
-=======
   
   act(() => {
     listener!([{
@@ -258,7 +139,6 @@
         right: 2,
       }
     }]);
->>>>>>> 21e53ffc
   });
 
   expect(result.current[1]).toMatchObject({
@@ -283,11 +163,7 @@
   };
 
   const { result, unmount } = renderHook(() => useMeasure());
-<<<<<<< HEAD
-
-=======
   
->>>>>>> 21e53ffc
   act(() => {
     const div = document.createElement('div');
     (result.current[0] as UseMeasureRef)(div);
