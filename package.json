--- conflicted
+++ resolved
@@ -71,16 +71,8 @@
     "@storybook/addon-knobs": "5.1.10",
     "@storybook/addon-notes": "5.1.10",
     "@storybook/addon-options": "5.1.10",
-    "@storybook/react": "5.1.10",
-<<<<<<< HEAD
-    "@testing-library/react-hooks": "^1.1.0",
-    "@types/jest": "24.0.16",
+    "@types/jest": "24.0.17",
     "@types/react": "16.8.24",
-=======
-    "@testing-library/react-hooks": "1.1.0",
-    "@types/jest": "24.0.17",
-    "@types/react": "16.8.23",
->>>>>>> b83c2a40
     "babel-core": "6.26.3",
     "babel-loader": "8.0.6",
     "babel-plugin-dynamic-import-node": "2.3.0",
